--- conflicted
+++ resolved
@@ -279,11 +279,7 @@
 
 	lenDist := probdist.New(sf.lenSeed, 0, framing.MaximumSegmentLength, false)
 	// The server's initial state is intentionally set to stateStart at the very beginning to obfuscate the RTT between client and server
-<<<<<<< HEAD
-	c := &tamarawConn{conn, true, lenDist,  sf.nSeg, sf.rhoClient, sf.rhoServer, nil, nil, stateStart, nil, bytes.NewBuffer(nil), bytes.NewBuffer(nil), make([]byte, consumeReadSize), nil, nil}
-=======
 	c := &tamarawConn{conn, true, lenDist,  sf.nSeg, sf.rhoClient, sf.rhoServer, grpc.NewServer(), nil, stateStart, nil, bytes.NewBuffer(nil), bytes.NewBuffer(nil), make([]byte, consumeReadSize), nil, nil}
->>>>>>> 4c5b4cf3
 	log.Debugf("Server pt con status: %v %v %v %v", c.isServer, c.nSeg, c.rhoClient, c.rhoServer)
 	startTime := time.Now()
 
@@ -336,17 +332,6 @@
 	log.Debugf("before grpc")
 	server := grpc.NewServer()
 	pb.RegisterTraceLoggingServer(server, &traceLoggingServer{})
-<<<<<<< HEAD
-	//listen, err := net.Listen("tcp", gRPCAddr)
-	//if err != nil {
-	//	log.Errorf("Fail to launch gRPC service err: %v", err)
-	//	return nil, err
-	//}
-	//go func() {
-	//	log.Debugf("tamaraw - Launch gRPC server")
-	//	server.Serve(listen)
-	//}()
-=======
 	listen, err := net.Listen("tcp", gRPCAddr)
 	if err != nil {
 		log.Errorf("Fail to launch gRPC service err: %v", err)
@@ -356,17 +341,13 @@
 		log.Debugf("tamaraw - Launch gRPC server")
 		server.Serve(listen)
 	}()
->>>>>>> 4c5b4cf3
 
 	logPath := atomic.Value{}
 	logPath.Store("")
 	logOn  := atomic.Value{}
 	logOn.Store(false)
 	logger := &traceLogger{logOn: &logOn, logPath: &logPath}
-<<<<<<< HEAD
-	log.Debugf("Client before init pt conn.")
-=======
->>>>>>> 4c5b4cf3
+
 	// Allocate the client structure.
 	c = &tamarawConn{conn, false, lenDist, args.nSeg, args.rhoClient, args.rhoServer, server, logger, stateStop, loggerChan, bytes.NewBuffer(nil), bytes.NewBuffer(nil), make([]byte, consumeReadSize), nil, nil}
 	log.Debugf("client pt con status: %v %v %v %v", c.isServer, c.nSeg, c.rhoClient, c.rhoServer)
@@ -536,12 +517,7 @@
 }
 
 func (conn *tamarawConn) ReadFrom(r io.Reader) (written int64, err error) {
-<<<<<<< HEAD
-	//defer conn.gRPCServer.Stop()
-	log.Debugf("Enter ReadFrom")
-=======
 	defer conn.gRPCServer.Stop()
->>>>>>> 4c5b4cf3
 	errChan := make(chan error, 5)
 	var rho time.Duration
 	if conn.isServer {
@@ -559,11 +535,6 @@
 		go func() {
 			for {
 				select {
-<<<<<<< HEAD
-				case pktinfo, ok := <- conn.loggerChan:
-					if !ok {
-						log.Debugf("[Event] traceLogger exit.")
-=======
 				case conErr := <- errChan:
 					log.Errorf("[Routine] traceLogger exits: %v.", conErr)
 					errChan <- conErr
@@ -571,7 +542,6 @@
 				case pktinfo, ok := <- conn.loggerChan:
 					if !ok {
 						log.Debugf("[Event] traceLogger exits.")
->>>>>>> 4c5b4cf3
 						return
 					}
 					_ = conn.logger.LogTrace(pktinfo[0], pktinfo[1], pktinfo[2])
@@ -590,11 +560,7 @@
 				n, err := r.Read(buf)
 				if err != nil {
 					errChan <- err
-<<<<<<< HEAD
-					log.Debugf("Read from upstream go routine exits. %v",err)
-=======
 					log.Debugf("[Routine] Read go routine exits: %v", err)
->>>>>>> 4c5b4cf3
 					return
 				}
 				if n > 0 {
@@ -647,11 +613,7 @@
 					log.Debugf("Can't write to connection. Reason: %v", err)
 					return 0, err
 				}
-<<<<<<< HEAD
-				if traceLogEnabled && conn.logger.logOn.Load().(bool) {
-=======
 				if !conn.isServer && traceLogEnabled &&conn.logger.logOn.Load().(bool) {
->>>>>>> 4c5b4cf3
 					log.Debugf("Send %3d + %3d bytes, frame size %3d at %v", readLen, maxPacketPaddingLength-readLen, frameBuf.Len(), time.Now().Format("15:04:05.000000"))
 					conn.loggerChan <- []int64{time.Now().UnixNano(), int64(readLen), int64(maxPacketPaddingLength-readLen)}
 				}
@@ -709,11 +671,7 @@
 						log.Debugf("Can't write to connection. Reason: %v", err)
 						return 0, err
 					}
-<<<<<<< HEAD
-					if traceLogEnabled && conn.logger.logOn.Load().(bool) {
-=======
 					if !conn.isServer && traceLogEnabled && conn.logger.logOn.Load().(bool) {
->>>>>>> 4c5b4cf3
 						log.Debugf("Send %3d + %3d bytes, frame size %3d at %v", len([]byte{}), maxPacketPaddingLength, frameBuf.Len(), time.Now().Format("15:04:05.000000"))
 						conn.loggerChan <- []int64{time.Now().UnixNano(), 0, int64(maxPacketPaddingLength)}
 					}
